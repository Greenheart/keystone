--- conflicted
+++ resolved
@@ -116,21 +116,12 @@
         )
       : true;
   }, [componentBlock, currentElement.props]);
-<<<<<<< HEAD
-  const documentFieldRelationships = useDocumentFieldRelationships();
 
   const onCloseEditView = useCallback(() => {
     setEditMode(false);
   }, []);
   const onAddArrayItemCb = useEventCallback((path: ReadonlyPropPath) => {
-    onAddArrayItem(
-      editor,
-      path,
-      currentElement,
-      __elementToGetPath,
-      componentBlock!,
-      documentFieldRelationships
-    );
+    onAddArrayItem(editor, path, currentElement, __elementToGetPath, componentBlock!);
   });
 
   const onPropsChange = useCallback(
@@ -139,8 +130,6 @@
     },
     [setElement]
   );
-=======
->>>>>>> c9ec91c8
   if (!componentBlock) {
     return (
       <div css={{ border: 'red 4px solid', padding: spacing.medium }}>
@@ -222,19 +211,14 @@
         )}
         {!editMode &&
           (() => {
-<<<<<<< HEAD
             const toolbarProps = createPreviewProps(
               currentElement,
               componentBlock,
               {},
-              documentFieldRelationships,
               setElement,
               editor,
               __elementToGetPath
             );
-=======
-            const toolbarProps = createPreviewProps(currentElement, componentBlock, {}, setElement);
->>>>>>> c9ec91c8
             const ChromefulToolbar = componentBlock.toolbar
               ? componentBlock.toolbar
               : DefaultToolbarWithChrome;
@@ -380,19 +364,14 @@
     }
   });
 
-<<<<<<< HEAD
   const previewProps = createPreviewProps(
     element,
     componentBlock,
     childrenByPath,
-    relationships,
     partialElement => onElementChange(() => partialElement),
     editor,
     elementToGetPath
   );
-=======
-  const previewProps = createPreviewProps(element, componentBlock, childrenByPath, onElementChange);
->>>>>>> c9ec91c8
 
   return (
     <Fragment>
