const webpack = require('webpack');
const HtmlWebpackPlugin = require('html-webpack-plugin');
const path = require('path');

const { mode } = require('./env');

module.exports = function({ adminMeta, entry }) {
  const rules = [
    {
      test: /\.js$/,
      exclude: [/node_modules(?!\/@keystone\/)/],
      use: [
        {
          loader: 'babel-loader',
        },
      ],
    },
    {
      test: /\.(png|svg|jpg|gif)$/,
      use: ['file-loader'],
    },
  ];
  if (adminMeta.lists) {
    rules.push({
      test: /FIELD_TYPES/,
      use: [
        {
          loader: '@keystone/field-views-loader',
          options: {
            adminMeta,
          },
        },
      ],
    });
  }
  return {
    mode,
    context: path.resolve(__dirname, '../client/'),
    devtool: mode === 'development' ? 'inline-source-map' : undefined,
    entry: `./${entry}.js`,
    output: {
      filename: `${entry}.js`,
      publicPath: adminMeta.adminPath,
    },
    // TODO: We should pay attention to our bundle size at some point, but
    // right now this is just noise
    performance: { hints: false },
    plugins: [
      new webpack.DefinePlugin({
<<<<<<< HEAD
        IS_PUBLIC_BUNDLE: entry === 'public',
        KEYSTONE_ADMIN_META: JSON.stringify(adminMeta),
=======
        ENABLE_DEV_FEATURES: mode === 'development',
        KEYSTONE_ADMIN_META: JSON.stringify({
          adminPath,
          apiPath,
          graphiqlPath,
          ...adminMeta,
        }),
>>>>>>> 95b4e466
      }),
      new HtmlWebpackPlugin({
        title: 'KeystoneJS',
        template: 'index.html',
      }),
    ],
    module: {
      rules,
    },
  };
};<|MERGE_RESOLUTION|>--- conflicted
+++ resolved
@@ -47,18 +47,9 @@
     performance: { hints: false },
     plugins: [
       new webpack.DefinePlugin({
-<<<<<<< HEAD
+        ENABLE_DEV_FEATURES: mode === 'development',
         IS_PUBLIC_BUNDLE: entry === 'public',
         KEYSTONE_ADMIN_META: JSON.stringify(adminMeta),
-=======
-        ENABLE_DEV_FEATURES: mode === 'development',
-        KEYSTONE_ADMIN_META: JSON.stringify({
-          adminPath,
-          apiPath,
-          graphiqlPath,
-          ...adminMeta,
-        }),
->>>>>>> 95b4e466
       }),
       new HtmlWebpackPlugin({
         title: 'KeystoneJS',
