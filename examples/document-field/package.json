--- conflicted
+++ resolved
@@ -12,11 +12,7 @@
   "dependencies": {
     "@keystone-6/core": "^1.1.1",
     "@keystone-6/document-renderer": "^1.0.0",
-<<<<<<< HEAD
-    "@keystone-6/fields-document": "^2.0.0",
-=======
     "@keystone-6/fields-document": "^2.0.1",
->>>>>>> 97c5ffb9
     "@preconstruct/next": "^4.0.0",
     "next": "^12.1.0",
     "react": "^17.0.2"
