var _ = require('lodash');
var assign = require('object-assign');
var FieldType = require('../Type');
var keystone = require('../../../');
var util = require('util');
var utils = require('keystone-utils');

/*
var CLOUDINARY_FIELDS = ['public_id', 'version', 'signature', 'format', 'resource_type', 'url', 'width', 'height', 'secure_url'];
*/

function getEmptyValue () {
	return {
		public_id: '',
		version: 0,
		signature: '',
		format: '',
		resource_type: '',
		url: '',
		width: 0,
		height: 0,
		secure_url: '',
	};
}

/**
 * CloudinaryImage FieldType Constructor
 * @extends Field
 * @api public
 */
function cloudinaryimage (list, path, options) {
	this._underscoreMethods = ['format'];
	this._fixedSize = 'full';
	this._properties = ['select', 'selectPrefix', 'autoCleanup', 'publicID', 'folder', 'filenameAsPublicID'];

	// TODO: implement filtering, usage disabled for now
	options.nofilter = true;

	cloudinaryimage.super_.call(this, list, path, options);
	// validate cloudinary config
	if (!keystone.get('cloudinary config')) {
		throw new Error(
			'Invalid Configuration\n\n'
			+ 'CloudinaryImage fields (' + list.key + '.' + this.path + ') require the "cloudinary config" option to be set.\n\n'
			+ 'See http://keystonejs.com/docs/configuration/#services-cloudinary for more information.\n'
		);
	}
}
cloudinaryimage.properName = 'CloudinaryImage';
util.inherits(cloudinaryimage, FieldType);

/**
 * Gets the folder for images in this field
 */
cloudinaryimage.prototype.getFolder = function () {
	var folder = null;
	if (keystone.get('cloudinary folders') || this.options.folder) {
		if (typeof this.options.folder === 'string') {
			folder = this.options.folder;
		} else {
			var folderList = keystone.get('cloudinary prefix') ? [keystone.get('cloudinary prefix')] : [];
			folderList.push(this.list.path);
			folderList.push(this.path);
			folder = folderList.join('/');
		}
	}
	return folder;
};

/**
 * Registers the field on the List's Mongoose Schema.
 */
cloudinaryimage.prototype.addToSchema = function () {

	var cloudinary = require('cloudinary');

	var field = this;
	var schema = this.list.schema;

	var paths = this.paths = {
		// cloudinary fields
		public_id: this._path.append('.public_id'),
		version: this._path.append('.version'),
		signature: this._path.append('.signature'),
		format: this._path.append('.format'),
		resource_type: this._path.append('.resource_type'),
		url: this._path.append('.url'),
		width: this._path.append('.width'),
		height: this._path.append('.height'),
		secure_url: this._path.append('.secure_url'),
		// virtuals
		exists: this._path.append('.exists'),
		folder: this._path.append('.folder'),
		// form paths
		upload: this._path.append('_upload'),
		action: this._path.append('_action'),
		select: this._path.append('_select'),
	};

	var schemaPaths = this._path.addTo({}, {
		public_id: String,
		version: Number,
		signature: String,
		format: String,
		resource_type: String,
		url: String,
		width: Number,
		height: Number,
		secure_url: String,
	});

	schema.add(schemaPaths);

	var exists = function (item) {
		return (item.get(paths.public_id) ? true : false);
	};

	// The .exists virtual indicates whether an image is stored
	schema.virtual(paths.exists).get(function () {
		return schemaMethods.exists.apply(this);
	});

	// The .folder virtual returns the cloudinary folder used to upload/select images
	schema.virtual(paths.folder).get(function () {
		return schemaMethods.folder.apply(this);
	});

	var src = function (item, options) {
		if (!exists(item)) {
			return '';
		}
		options = (typeof options === 'object') ? options : {};
		if (!('fetch_format' in options) && keystone.get('cloudinary webp') !== false) {
			options.fetch_format = 'auto';
		}
		if (!('progressive' in options) && keystone.get('cloudinary progressive') !== false) {
			options.progressive = true;
		}
		if (!('secure' in options) && keystone.get('cloudinary secure')) {
			options.secure = true;
		}
		options.version = item.get(paths.version);
<<<<<<< HEAD
		return cloudinary.url(item.get(paths.public_id) + '.' + item.get(paths.format), options);
=======

		options.format = options.format || item.get(paths.format);

		return cloudinary.url(item.get(paths.public_id), options);

>>>>>>> e64dba9e
	};

	var reset = function (item) {
		item.set(field.path, getEmptyValue());
	};

	var addSize = function (options, width, height, other) {
		if (width) options.width = width;
		if (height) options.height = height;
		if (typeof other === 'object') {
			assign(options, other);
		}
		return options;
	};

	var schemaMethods = {
		exists: function () {
			return exists(this);
		},
		folder: function () {
			return field.getFolder();
		},
		src: function (options) {
			return src(this, options);
		},
		tag: function (options) {
			return exists(this) ? cloudinary.image(this.get(field.path).public_id, options) : '';
		},
		scale: function (width, height, options) {
			return src(this, addSize({ crop: 'scale' }, width, height, options));
		},
		fill: function (width, height, options) {
			return src(this, addSize({ crop: 'fill', gravity: 'faces' }, width, height, options));
		},
		lfill: function (width, height, options) {
			return src(this, addSize({ crop: 'lfill', gravity: 'faces' }, width, height, options));
		},
		fit: function (width, height, options) {
			return src(this, addSize({ crop: 'fit' }, width, height, options));
		},
		limit: function (width, height, options) {
			return src(this, addSize({ crop: 'limit' }, width, height, options));
		},
		pad: function (width, height, options) {
			return src(this, addSize({ crop: 'pad' }, width, height, options));
		},
		lpad: function (width, height, options) {
			return src(this, addSize({ crop: 'lpad' }, width, height, options));
		},
		crop: function (width, height, options) {
			return src(this, addSize({ crop: 'crop', gravity: 'faces' }, width, height, options));
		},
		thumbnail: function (width, height, options) {
			return src(this, addSize({ crop: 'thumb', gravity: 'faces' }, width, height, options));
		},
		/**
		 * Resets the value of the field
		 *
		 * @api public
		 */
		reset: function () {
			reset(this);
		},
		/**
		 * Deletes the image from Cloudinary and resets the field
		 *
		 * @api public
		 */
		delete: function () {
			var _this = this;
			var promise = new Promise(function (resolve) {
				cloudinary.uploader.destroy(_this.get(paths.public_id), function (result) {
					resolve(result);
				});
			});
			reset(this);
			return promise;
		},
		/**
		 * Uploads the image to Cloudinary
		 *
		 * @api public
		 */
		upload: function (file, options) {
			var promise = new Promise(function (resolve) {
				cloudinary.uploader.upload(file, function (result) {
					resolve(result);
				}, options);
			});
			return promise;
		},
	};

	_.forEach(schemaMethods, function (fn, key) {
		field.underscoreMethod(key, fn);
	});

	// expose a method on the field to call schema methods
	this.apply = function (item, method) {
		return schemaMethods[method].apply(item, Array.prototype.slice.call(arguments, 2));
	};

	this.bindUnderscoreMethods();
};

/**
 * Formats the field value
 */
cloudinaryimage.prototype.format = function (item) {
	return item.get(this.paths.url);
};

/**
 * Detects whether the field has been modified
 */
cloudinaryimage.prototype.isModified = function (item) {
	return item.isModified(this.paths.public_id);
};


function validateInput (value) {
	// undefined values are always valid
	if (value === undefined) return true;
	// TODO: strings may not actually be valid but this will be OK for now
	if (typeof value === 'string') return true;
	// If the value is an object and has a cloudinary public_id, it is valid
	if (typeof value === 'object' && value.public_id) return true;
	// If the value is an uploaded file, it is valid
	if (typeof value === 'object' && value.path) return true;
	return false;
}

/**
 * Validates that a value for this field has been provided in a data object
 */
cloudinaryimage.prototype.validateInput = function (data, callback) {
	var value = this.getValueFromData(data);
	utils.defer(callback, validateInput(value));
};

/**
 * Validates that input has been provided
 */
cloudinaryimage.prototype.validateRequiredInput = function (item, data, callback) {
	var value = this.getValueFromData(data);
	var result = (value || item.get(this.path).public_id) ? true : false;
	utils.defer(callback, result);
};

/**
 * Always assumes the input is valid
 *
 * Deprecated
 */
cloudinaryimage.prototype.inputIsValid = function () {
	return true;
};

/**
 * Updates the value for this field in the item from a data object
 */
cloudinaryimage.prototype.updateItem = function (item, data, callback) {

	var cloudinary = require('cloudinary');
	var field = this;
	var value = this.getValueFromData(data);

	// Allow value to be retrieved from the legacy `_upload` path if it is undefined
	if (value === undefined) {
		value = this.getValueFromData(data, '_upload');
	}

	// Allow field value reset
	if (value === '' || value === 'null' || (typeof value === 'object' && !Object.keys(value).length)) {
		item.set(this.path, getEmptyValue());
		return process.nextTick(callback);
	}

	// When the value is a string, assume it's base64 data or a remote URL and
	// upload it to cloudinary as a file path. More logic could be added here to
	// detect/prevent invalid uploads
	if (typeof value === 'string') {
		value = { path: value };
	}

	if (typeof value === 'object' && 'public_id' in value) {
		// Cloudinary Image data provided
		if (value.public_id) {
			var v = assign(getEmptyValue(), value);
			item.set(this.path, v);
		} else {
			item.set(this.path, getEmptyValue());
		}
		return process.nextTick(callback);
	} else if (typeof value === 'object' && value.path) {
		// File provided - upload it
		var tagPrefix = keystone.get('cloudinary prefix') || '';
		var uploadOptions = {
			tags: [],
		};
		if (tagPrefix.length) {
			uploadOptions.tags.push(tagPrefix);
			tagPrefix += '_';
		}
		uploadOptions.tags.push(tagPrefix + field.list.path + '_' + field.path);
		if (keystone.get('env') !== 'production') {
			uploadOptions.tags.push(tagPrefix + 'dev');
		}
		var folder = this.getFolder();
		if (folder) {
			uploadOptions.folder = folder;
		}
		// NOTE: field.options.publicID has been deprecated (tbc)
		if (field.options.filenameAsPublicID && value.originalname && typeof value.originalname === 'string') {
			uploadOptions.public_id = value.originalname.substring(0, value.originalname.lastIndexOf('.'));
		}
		// TODO: implement autoCleanup; should delete existing images before uploading
		cloudinary.uploader.upload(value.path, function (result) {
			if (result.error) {
				return callback(result.error);
			} else {
				item.set(field.path, result);
				return callback();
			}
		}, uploadOptions);
	} else {
		// Nothing to do
		return process.nextTick(callback);
	}
};

/**
 * Returns a callback that handles a standard form submission for the field
 *
 * Expected form parts are
 * - `field.paths.action` in `req.body` (`clear` or `delete`)
 * - `field.paths.upload` in `req.files` (uploads the image to cloudinary)
 *
 * @api public
 */
cloudinaryimage.prototype.getRequestHandler = function (item, req, paths, callback) {

	var cloudinary = require('cloudinary');
	var field = this;
	if (utils.isFunction(paths)) {
		callback = paths;
		paths = field.paths;
	} else if (!paths) {
		paths = field.paths;
	}
	callback = callback || function () {};

	return function () {
		if (req.body) {
			var action = req.body[paths.action];
			if (/^(delete|reset)$/.test(action)) {
				field.apply(item, action);
			}
		}
		if (req.body && req.body[paths.select]) {
			cloudinary.api.resource(req.body[paths.select], function (result) {
				if (result.error) {
					callback(result.error);
				} else {
					item.set(field.path, result);
					callback();
				}
			});
		} else if (req.files && req.files[paths.upload] && req.files[paths.upload].size) {
			var tp = keystone.get('cloudinary prefix') || '';
			var imageDelete;
			if (tp.length) {
				tp += '_';
			}
			var uploadOptions = {
				tags: [tp + field.list.path + '_' + field.path, tp + field.list.path + '_' + field.path + '_' + item.id],
			};
			if (keystone.get('cloudinary folders')) {
				uploadOptions.folder = item.get(paths.folder);
			}
			if (keystone.get('cloudinary prefix')) {
				uploadOptions.tags.push(keystone.get('cloudinary prefix'));
			}
			if (keystone.get('env') !== 'production') {
				uploadOptions.tags.push(tp + 'dev');
			}
			if (field.options.publicID) {
				var publicIdValue = item.get(field.options.publicID);
				if (publicIdValue) {
					uploadOptions.public_id = publicIdValue;
				}
			} else if (field.options.filenameAsPublicID) {
				uploadOptions.public_id = req.files[paths.upload].originalname.substring(0, req.files[paths.upload].originalname.lastIndexOf('.'));
			}

			if (field.options.autoCleanup && item.get(field.paths.exists)) {
				// capture image delete promise
				imageDelete = field.apply(item, 'delete');
			}

			// callback to be called upon completion of the 'upload' method
			var uploadComplete = function (result) {
				if (result.error) {
					callback(result.error);
				} else {
					item.set(field.path, result);
					callback();
				}
			};

			// upload immediately if image is not being delete
			if (typeof imageDelete === 'undefined') {
				field.apply(item, 'upload', req.files[paths.upload].path, uploadOptions).then(uploadComplete);
			} else {
				// otherwise wait until image is deleted before uploading
				// this avoids problems when deleting/uploading images with the same public_id (issue #598)
				imageDelete.then(function (result) {
					if (result.error) {
						callback(result.error);
					} else {
						field.apply(item, 'upload', req.files[paths.upload].path, uploadOptions).then(uploadComplete);
					}
				});
			}
		} else {
			callback();
		}
	};
};

/**
 * Immediately handles a standard form submission for the field (see `getRequestHandler()`)
 */
cloudinaryimage.prototype.handleRequest = function (item, req, paths, callback) {
	this.getRequestHandler(item, req, paths, callback)();
};

/* Export Field Type */
module.exports = cloudinaryimage;<|MERGE_RESOLUTION|>--- conflicted
+++ resolved
@@ -140,15 +140,9 @@
 			options.secure = true;
 		}
 		options.version = item.get(paths.version);
-<<<<<<< HEAD
-		return cloudinary.url(item.get(paths.public_id) + '.' + item.get(paths.format), options);
-=======
-
 		options.format = options.format || item.get(paths.format);
 
 		return cloudinary.url(item.get(paths.public_id), options);
-
->>>>>>> e64dba9e
 	};
 
 	var reset = function (item) {
