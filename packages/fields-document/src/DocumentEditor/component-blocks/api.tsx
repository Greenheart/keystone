/** @jsxRuntime classic */
/** @jsx jsx */
import { graphql } from '@keystone-6/core';
import { jsx } from '@keystone-ui/core';
import {
  FieldContainer,
  FieldLabel,
  Select,
  TextInput,
  Checkbox,
  MultiSelect,
} from '@keystone-ui/fields';
import { HTMLAttributes, ReactElement, ReactNode, useState } from 'react';
import { isValidURL } from '../isValidURL';

export type FormField<Value, Options> = {
  kind: 'form';
  Input(props: {
    value: Value;
    onChange(value: Value): void;
    autoFocus: boolean;
    /**
     * This will be true when validate has returned false and the user has attempted to close the form
     * or when the form is open and they attempt to save the item
     */
    forceValidation: boolean;
  }): ReactElement | null;
  /**
   * The options are config about the field that are available on the
   * preview props when rendering the toolbar and preview component
   */
  options: Options;
  defaultValue: Value;
  /**
   * validate will be called in two cases:
   * - on the client in the editor when a user is changing the value.
   *   Returning `false` will block closing the form
   *   and saving the item.
   * - on the server when a change is received before allowing it to be saved
   *   if `true` is returned
   * @param value The value of the form field. You should NOT trust
   * this value to be of the correct type because it could come from
   * a potentially malicious client
   */
  validate(value: unknown): boolean;
  preview?: PreviewComponent;
};

export type FormFieldWithGraphQLField<Value, Options> = FormField<Value, Options> & {
  graphql: {
    output: graphql.Field<
      { value: Value },
      Record<string, graphql.Arg<graphql.InputType, boolean>>,
      graphql.OutputType,
      'value'
    >;
    input: graphql.NullableInputType;
  };
};

type InlineMarksConfig =
  | 'inherit'
  | {
      bold?: 'inherit';
      code?: 'inherit';
      italic?: 'inherit';
      strikethrough?: 'inherit';
      underline?: 'inherit';
      keyboard?: 'inherit';
      subscript?: 'inherit';
      superscript?: 'inherit';
    };

type BlockFormattingConfig = {
  alignment?: 'inherit';
  blockTypes?: 'inherit';
  headingLevels?: 'inherit' | (1 | 2 | 3 | 4 | 5 | 6)[];
  inlineMarks?: InlineMarksConfig;
  listTypes?: 'inherit';
  softBreaks?: 'inherit';
};

export type ChildField = {
  kind: 'child';
  options:
    | {
        kind: 'block';
        placeholder: string;
        formatting?: BlockFormattingConfig;
        dividers?: 'inherit';
        links?: 'inherit';
        relationships?: 'inherit';
      }
    | {
        kind: 'inline';
        placeholder: string;
        formatting?: {
          inlineMarks?: InlineMarksConfig;
          softBreaks?: 'inherit';
        };
        links?: 'inherit';
        relationships?: 'inherit';
      };
};

<<<<<<< HEAD
export type ArrayField<ElementField extends ComponentPropField> = {
  kind: 'array';
  element: ElementField;
  preview?: PreviewComponent;
};

export type RelationshipField<Cardinality extends 'one' | 'many'> = {
=======
export type RelationshipField<Many extends boolean> = {
>>>>>>> c9ec91c8
  kind: 'relationship';
  listKey: string;
  selection: string | undefined;
  label: string;
<<<<<<< HEAD
  cardinality?: Cardinality;
  preview?: PreviewComponent;
=======
  many: Many;
>>>>>>> c9ec91c8
};

export interface ObjectField<
  Value extends Record<string, ComponentPropField> = Record<string, ComponentPropField>
> {
  kind: 'object';
  value: Value;
  preview?: PreviewComponent;
}

export type PreviewProps<Field extends ComponentPropField> =
  ExtractPropFromComponentPropFieldForPreview<Field>;

type StringOrBooleanToString<Val extends string | boolean> = Val extends string
  ? Val
  : Val extends true
  ? 'true'
  : Val extends false
  ? 'false'
  : never;

export type ConditionalField<
  DiscriminantField extends FormField<string | boolean, any>,
  ConditionalValues extends {
    [Key in StringOrBooleanToString<DiscriminantField['defaultValue']>]: ComponentPropField;
  }
> = {
  kind: 'conditional';
  discriminant: DiscriminantField;
  values: ConditionalValues;
  preview?: PreviewComponent;
};

type PreviewComponent = (props: unknown) => ReactElement | null;
type TypedPreviewComponent<Field extends ComponentPropField> = (
  props: PreviewProps<Field>
) => ReactElement | null;

export type ComponentPropField =
  | ChildField
  | FormField<any, any>
  | ObjectField
<<<<<<< HEAD
  | ConditionalField<FormField<string | boolean, any>, { [key: string]: ComponentPropField }>
  | RelationshipField<'one' | 'many'>
  // this is written like this rather than ArrayField<ComponentPropField> to avoid TypeScript erroring about circularity
  | { kind: 'array'; element: ComponentPropField; preview?: PreviewComponent };

export type ComponentPropFieldForGraphQL =
  | FormFieldWithGraphQLField<any, any>
  | ObjectField<Record<string, ComponentPropFieldForGraphQL>>
  | ConditionalField<
      FormFieldWithGraphQLField<string | boolean, any>,
      { [key: string]: ComponentPropFieldForGraphQL }
    >
  | RelationshipField<'one' | 'many'>
  // this is written like this rather than ArrayField<ComponentPropField> to avoid TypeScript erroring about circularity
  | { kind: 'array'; element: ComponentPropFieldForGraphQL; preview?: PreviewComponent };
=======
  | ConditionalField<any, any, any>
  | RelationshipField<boolean>;
>>>>>>> c9ec91c8

export const fields = {
  text({
    label,
    defaultValue = '',
    preview,
  }: {
    label: string;
    defaultValue?: string;
    preview?: TypedPreviewComponent<FormFieldWithGraphQLField<string, undefined>>;
  }): FormFieldWithGraphQLField<string, undefined> {
    return {
      kind: 'form',
      Input({ value, onChange, autoFocus }) {
        return (
          <FieldContainer>
            <FieldLabel>{label}</FieldLabel>
            <TextInput
              autoFocus={autoFocus}
              value={value}
              onChange={event => {
                onChange(event.target.value);
              }}
            />
          </FieldContainer>
        );
      },
      options: undefined,
      defaultValue,
      validate(value) {
        return typeof value === 'string';
      },
      graphql: {
        input: graphql.String,
        output: graphql.field({ type: graphql.String }),
      },
      preview: preview as PreviewComponent,
    };
  },
  url({
    label,
    defaultValue = '',
    preview,
  }: {
    label: string;
    defaultValue?: string;
    preview?: TypedPreviewComponent<FormFieldWithGraphQLField<string, undefined>>;
  }): FormFieldWithGraphQLField<string, undefined> {
    const validate = (value: unknown) => {
      return typeof value === 'string' && (value === '' || isValidURL(value));
    };
    return {
      kind: 'form',
      Input({ value, onChange, autoFocus, forceValidation }) {
        const [blurred, setBlurred] = useState(false);
        const showValidation = forceValidation || (blurred && !validate(value));
        return (
          <FieldContainer>
            <FieldLabel>{label}</FieldLabel>
            <TextInput
              onBlur={() => {
                setBlurred(true);
              }}
              autoFocus={autoFocus}
              value={value}
              onChange={event => {
                onChange(event.target.value);
              }}
            />
            {showValidation && <span css={{ color: 'red' }}>Please provide a valid URL</span>}
          </FieldContainer>
        );
      },
      options: undefined,
      defaultValue,
      validate,
      graphql: {
        input: graphql.String,
        output: graphql.field({ type: graphql.String }),
      },
      preview: preview as PreviewComponent,
    };
  },
  select<Option extends { label: string; value: string }>({
    label,
    options,
    defaultValue,
    preview,
  }: {
    label: string;
    options: readonly Option[];
    defaultValue: Option['value'];
    preview?: TypedPreviewComponent<FormFieldWithGraphQLField<Option['value'], readonly Option[]>>;
  }): FormFieldWithGraphQLField<Option['value'], readonly Option[]> {
    const optionValuesSet = new Set(options.map(x => x.value));
    return {
      kind: 'form',
      Input({ value, onChange, autoFocus }) {
        return (
          <FieldContainer>
            <FieldLabel>{label}</FieldLabel>
            <Select
              autoFocus={autoFocus}
              value={options.find(option => option.value === value) || null}
              onChange={option => {
                if (option) {
                  onChange(option.value);
                }
              }}
              options={options}
            />
          </FieldContainer>
        );
      },
      options,
      defaultValue,
      validate(value) {
        return typeof value === 'string' && optionValuesSet.has(value);
      },
      graphql: {
        input: graphql.String,
        output: graphql.field({
          type: graphql.String,
          // TODO: investigate why this resolve is required here
          resolve({ value }) {
            return value;
          },
        }),
      },
      preview: preview as PreviewComponent,
    };
  },
  multiselect<Option extends { label: string; value: string }>({
    label,
    options,
    defaultValue,
    preview,
  }: {
    label: string;
    options: readonly Option[];
    defaultValue: readonly Option['value'][];
    preview?: TypedPreviewComponent<
      FormFieldWithGraphQLField<readonly Option['value'][], readonly Option[]>
    >;
  }): FormFieldWithGraphQLField<readonly Option['value'][], readonly Option[]> {
    const valuesToOption = new Map(options.map(x => [x.value, x]));
    return {
      kind: 'form',
      Input({ value, onChange, autoFocus }) {
        return (
          <FieldContainer>
            <FieldLabel>{label}</FieldLabel>
            <MultiSelect
              autoFocus={autoFocus}
              value={value.map(x => valuesToOption.get(x)!)}
              options={options}
              onChange={options => {
                onChange(options.map(x => x.value));
              }}
            />
          </FieldContainer>
        );
      },
      options,
      defaultValue,
      validate(value) {
        return (
          Array.isArray(value) &&
          value.every(value => typeof value === 'string' && valuesToOption.has(value))
        );
      },
      graphql: {
        input: graphql.list(graphql.nonNull(graphql.String)),
        output: graphql.field({
          type: graphql.list(graphql.nonNull(graphql.String)),
          // TODO: investigate why this resolve is required here
          resolve({ value }) {
            return value;
          },
        }),
      },
      preview: preview as PreviewComponent,
    };
  },
  checkbox({
    label,
    defaultValue = false,
    preview,
  }: {
    label: string;
    defaultValue?: boolean;
    preview?: TypedPreviewComponent<FormFieldWithGraphQLField<boolean, undefined>>;
  }): FormFieldWithGraphQLField<boolean, undefined> {
    return {
      kind: 'form',
      Input({ value, onChange, autoFocus }) {
        return (
          <FieldContainer>
            <Checkbox
              checked={value}
              autoFocus={autoFocus}
              onChange={event => {
                onChange(event.target.checked);
              }}
            >
              {label}
            </Checkbox>
          </FieldContainer>
        );
      },
      options: undefined,
      defaultValue,
      validate(value) {
        return typeof value === 'boolean';
      },
      graphql: {
        input: graphql.Boolean,
        output: graphql.field({ type: graphql.Boolean }),
      },
      preview: preview as PreviewComponent,
    };
  },
  empty(): FormField<undefined, undefined> {
    return {
      kind: 'form',
      Input() {
        return null;
      },
      options: undefined,
      defaultValue: undefined,
      validate(value) {
        return value === undefined;
      },
    };
  },
  child(
    options:
      | {
          kind: 'block';
          placeholder: string;
          formatting?: BlockFormattingConfig | 'inherit';
          dividers?: 'inherit';
          links?: 'inherit';
          relationships?: 'inherit';
        }
      | {
          kind: 'inline';
          placeholder: string;
          formatting?:
            | 'inherit'
            | {
                inlineMarks?: InlineMarksConfig;
                softBreaks?: 'inherit';
              };
          links?: 'inherit';
          relationships?: 'inherit';
        }
  ): ChildField {
    return {
      kind: 'child',
      options:
        options.kind === 'block'
          ? {
              kind: 'block',
              placeholder: options.placeholder,
              dividers: options.dividers,
              formatting:
                options.formatting === 'inherit'
                  ? {
                      blockTypes: 'inherit',
                      headingLevels: 'inherit',
                      inlineMarks: 'inherit',
                      listTypes: 'inherit',
                      alignment: 'inherit',
                      softBreaks: 'inherit',
                    }
                  : options.formatting,
              links: options.links,
              relationships: options.relationships,
            }
          : {
              kind: 'inline',
              placeholder: options.placeholder,
              formatting:
                options.formatting === 'inherit'
                  ? { inlineMarks: 'inherit', softBreaks: 'inherit' }
                  : options.formatting,
              links: options.links,
              relationships: options.relationships,
            },
    };
  },
  object<Value extends Record<string, ComponentPropField>>(
    value: Value,
    opts?: {
      preview?: TypedPreviewComponent<ObjectField<Value>>;
    }
  ): ObjectField<Value> {
    return { kind: 'object', value, preview: opts?.preview as PreviewComponent };
  },
  conditional<
    DiscriminantField extends FormField<string | boolean, any>,
    ConditionalValues extends {
      [Key in StringOrBooleanToString<DiscriminantField['defaultValue']>]: ComponentPropField;
    }
  >(
    discriminant: DiscriminantField,
    values: ConditionalValues,
    opts?: {
      preview?: TypedPreviewComponent<ConditionalField<DiscriminantField, ConditionalValues>>;
    }
  ): ConditionalField<DiscriminantField, ConditionalValues> {
    if (
      (discriminant.validate('true') || discriminant.validate('false')) &&
      (discriminant.validate(true) || discriminant.validate(false))
    ) {
      throw new Error(
        'The discriminant of a conditional field must not allow both strings and booleans to be valid values. only strings or only booleans can be valid'
      );
    }
    return {
      kind: 'conditional',
      discriminant,
      values: values,
      preview: opts?.preview as PreviewComponent,
    };
  },
  relationship<Many extends boolean | undefined = false>({
    listKey,
    selection,
    label,
<<<<<<< HEAD
    preview,
=======
    many,
>>>>>>> c9ec91c8
  }: {
    listKey: string;
    label: string;
<<<<<<< HEAD
    preview: TypedPreviewComponent<RelationshipField<Cardinality>>;
  }): RelationshipField<Cardinality> {
    return { kind: 'relationship', relationship, label, preview: preview as PreviewComponent };
  },
  array<ElementField extends ComponentPropField>(
    element: ElementField,
    opts?: { preview?: TypedPreviewComponent<ArrayField<ElementField>> }
  ): ArrayField<ElementField> {
    return { kind: 'array', element, preview: opts?.preview as PreviewComponent };
=======
    selection?: string;
  } & (Many extends undefined | false ? { many?: Many } : { many: Many })): RelationshipField<
    Many extends true ? true : false
  > {
    return {
      kind: 'relationship',
      listKey,
      selection,
      label,
      many: (many ? true : false) as any,
    };
>>>>>>> c9ec91c8
  },
};

export type ComponentBlock<
  Props extends Record<string, ComponentPropField> = Record<string, ComponentPropField>
> = {
  component: (props: any) => ReactElement | null;
  props: Props;
  label: string;
} & (
  | {
      chromeless: true;
      toolbar?: (props: { props: Record<string, any>; onRemove(): void }) => ReactElement;
    }
  | {
      chromeless?: false;
      toolbar?: (props: {
        props: Record<string, any>;
        onShowEditMode(): void;
        onRemove(): void;
        isValid: boolean;
      }) => ReactElement;
    }
);

type CastToComponentPropField<Prop> = Prop extends ComponentPropField ? Prop : never;

export type ExtractPropFromComponentPropFieldForPreview<Prop extends ComponentPropField> =
  Prop extends ChildField
    ? ReactNode
    : Prop extends FormField<infer Value, infer Options>
    ? {
        readonly value: Value;
        onChange(value: Value): void;
        readonly options: Options;
        readonly field: Prop;
      }
    : Prop extends ObjectField<infer Value>
    ? { readonly [Key in keyof Value]: ExtractPropFromComponentPropFieldForPreview<Value[Key]> }
    : Prop extends ConditionalField<infer DiscriminantField, infer Values>
    ? {
        readonly [Key in keyof Values]: {
          readonly discriminant: DiscriminantStringToDiscriminantValue<DiscriminantField, Key>;
          onChange(discriminant: DiscriminantField['defaultValue']): void;
          readonly options: DiscriminantField['options'];
          readonly value: ExtractPropFromComponentPropFieldForPreview<
            CastToComponentPropField<Values[Key]>
          >;
          field: Prop;
        };
<<<<<<< HEAD
      }[keyof Values]
    : Prop extends RelationshipField<infer Cardinality>
    ? {
        one: {
          readonly value: HydratedRelationshipData | null;
          onChange(relationshipData: HydratedRelationshipData | null): void;
          field: Prop;
        };
        many: {
          readonly value: readonly HydratedRelationshipData[];
          onChange(relationshipData: readonly HydratedRelationshipData[]): void;
          field: Prop;
        };
      }[Cardinality]
    : Prop extends ArrayField<infer ElementField>
    ? {
        elements: {
          id: string;
          element: ExtractPropFromComponentPropFieldForPreview<ElementField>;
        }[];
        move: (from: number, to: number) => void;
        insert: (initial?: InitialValueForComponentPropField<ElementField>, index?: number) => void;
        remove: (index: number) => void;
        field: Prop;
      }
    : never;

export type InitialValueForComponentPropField<Prop extends ComponentPropField> =
  Prop extends ChildField
    ? null
    : Prop extends FormField<infer Value, any>
    ? Value
    : Prop extends ObjectField<infer Value>
    ? { readonly [Key in keyof Value]?: InitialValueForComponentPropField<Value[Key]> }
    : Prop extends ConditionalField<infer DiscriminantField, infer Values>
    ? {
        readonly [Key in keyof Values]: {
          readonly discriminant: DiscriminantStringToDiscriminantValue<DiscriminantField, Key>;
          readonly value?: InitialValueForComponentPropField<CastToComponentPropField<Values[Key]>>;
        };
      }[keyof Values]
    : Prop extends RelationshipField<infer Cardinality>
    ? {
        one: HydratedRelationshipData | null;
        many: readonly HydratedRelationshipData[];
      }[Cardinality]
    : Prop extends ArrayField<infer ElementField>
    ? InitialValueForComponentPropField<ElementField>[]
=======
      }[DiscriminantToString<Discriminant>]
    : Prop extends RelationshipField<true>
    ? {
        readonly value: readonly HydratedRelationshipData[];
        onChange(relationshipData: readonly HydratedRelationshipData[]): void;
      }
    : Prop extends RelationshipField<false>
    ? {
        readonly value: HydratedRelationshipData | null;
        onChange(relationshipData: HydratedRelationshipData | null): void;
      }
>>>>>>> c9ec91c8
    : never;

type DiscriminantStringToDiscriminantValue<
  DiscriminantField extends FormField<any, any>,
  DiscriminantString extends PropertyKey
> = DiscriminantField['defaultValue'] extends boolean
  ? 'true' extends DiscriminantString
    ? true
    : 'false' extends DiscriminantString
    ? false
    : never
  : DiscriminantString;

type ExtractPropFromComponentPropFieldForToolbar<Prop extends ComponentPropField> =
  Prop extends ChildField
    ? undefined
    : Prop extends FormField<infer Value, infer Options>
    ? { readonly value: Value; onChange(value: Value): void; readonly options: Options }
    : Prop extends ObjectField<infer Value>
    ? { readonly [Key in keyof Value]: ExtractPropFromComponentPropFieldForToolbar<Value[Key]> }
    : Prop extends ConditionalField<infer DiscriminantField, infer Values>
    ? {
        readonly [Key in keyof Values]: {
          readonly discriminant: DiscriminantStringToDiscriminantValue<DiscriminantField, Key>;
          onChange(discriminant: DiscriminantField['defaultValue']): void;
          readonly options: DiscriminantField['options'];
          readonly value: ExtractPropFromComponentPropFieldForToolbar<
            CastToComponentPropField<Values[Key]>
          >;
        };
<<<<<<< HEAD
      }[keyof Values]
    : Prop extends RelationshipField<infer Cardinality>
    ? {
        one: {
          readonly value: HydratedRelationshipData | null;
          onChange(relationshipData: HydratedRelationshipData | null): void;
        };
        many: {
          readonly value: readonly HydratedRelationshipData[];
          onChange(relationshipData: readonly HydratedRelationshipData[]): void;
        };
      }[Cardinality]
    : Prop extends ArrayField<infer ElementField>
    ? {
        readonly elements: readonly ExtractPropFromComponentPropFieldForToolbar<ElementField>[];
        insert(): void;
=======
      }[DiscriminantToString<Discriminant>]
    : Prop extends RelationshipField<true>
    ? {
        readonly value: readonly HydratedRelationshipData[];
        onChange(relationshipData: readonly HydratedRelationshipData[]): void;
      }
    : Prop extends RelationshipField<false>
    ? {
        readonly value: HydratedRelationshipData | null;
        onChange(relationshipData: HydratedRelationshipData | null): void;
>>>>>>> c9ec91c8
      }
    : never;

export type HydratedRelationshipData = {
  id: string;
  label: string;
  data: Record<string, any>;
};

export type RelationshipData = {
  id: string;
  label: string | undefined;
  data: Record<string, any> | undefined;
};

export function component<
  PropsOption extends {
    [Key in any]: ComponentPropField;
  }
>(
  options: {
    /** The preview component shown in the editor */
    component: (props: {
      [Key in keyof PropsOption]: ExtractPropFromComponentPropFieldForPreview<PropsOption[Key]>;
    }) => ReactElement | null;
    /** The props that the preview component, toolbar and rendered component will receive */
    props: PropsOption;
    /** The label to show in the insert menu and chrome around the block if chromeless is false */
    label: string;
  } & (
    | {
        chromeless: true;
        toolbar?: (props: {
          props: {
            [Key in keyof PropsOption]: ExtractPropFromComponentPropFieldForToolbar<
              PropsOption[Key]
            >;
          };
          onRemove(): void;
        }) => ReactElement;
      }
    | {
        chromeless?: false;
        toolbar?: (props: {
          props: {
            [Key in keyof PropsOption]: ExtractPropFromComponentPropFieldForToolbar<
              PropsOption[Key]
            >;
          };
          onShowEditMode(): void;
          onRemove(): void;
        }) => ReactElement;
      }
  )
): ComponentBlock<PropsOption> {
  return options as any;
}

export const NotEditable = ({ children, ...props }: HTMLAttributes<HTMLDivElement>) => (
  <span css={{ userSelect: 'none' }} contentEditable={false} {...props}>
    {children}
  </span>
);

type Comp<Props> = (props: Props) => ReactElement | null;

type ExtractPropFromComponentPropFieldForRendering<Prop extends ComponentPropField> =
  Prop extends ChildField
    ? ReactNode
    : Prop extends FormField<infer Value, any>
    ? Value
    : Prop extends ObjectField<infer Value>
    ? { readonly [Key in keyof Value]: ExtractPropFromComponentPropFieldForRendering<Value[Key]> }
    : Prop extends ConditionalField<infer DiscriminantField, infer Values>
    ? {
        readonly [Key in keyof Values]: {
          readonly discriminant: DiscriminantStringToDiscriminantValue<DiscriminantField, Key>;
          readonly value: ExtractPropFromComponentPropFieldForRendering<
            CastToComponentPropField<Values[Key]>
          >;
        };
<<<<<<< HEAD
      }[keyof Values]
    : Prop extends RelationshipField<infer Cardinality>
    ? {
        one: HydratedRelationshipData | null;
        many: readonly HydratedRelationshipData[];
      }[Cardinality]
    : Prop extends ArrayField<infer ElementField>
    ? readonly ExtractPropFromComponentPropFieldForRendering<ElementField>[]
=======
      }[DiscriminantToString<Discriminant>]
    : Prop extends RelationshipField<true>
    ? readonly HydratedRelationshipData[]
    : Prop extends RelationshipField<false>
    ? HydratedRelationshipData | null
>>>>>>> c9ec91c8
    : never;

type ExtractPropsForPropsForRendering<Props extends Record<string, ComponentPropField>> = {
  readonly [Key in keyof Props]: ExtractPropFromComponentPropFieldForRendering<Props[Key]>;
};

export type InferRenderersForComponentBlocks<
  ComponentBlocks extends Record<string, ComponentBlock<any>>
> = {
  [Key in keyof ComponentBlocks]: Comp<
    ExtractPropsForPropsForRendering<ComponentBlocks[Key]['props']>
  >;
};<|MERGE_RESOLUTION|>--- conflicted
+++ resolved
@@ -103,27 +103,19 @@
       };
 };
 
-<<<<<<< HEAD
 export type ArrayField<ElementField extends ComponentPropField> = {
   kind: 'array';
   element: ElementField;
   preview?: PreviewComponent;
 };
 
-export type RelationshipField<Cardinality extends 'one' | 'many'> = {
-=======
 export type RelationshipField<Many extends boolean> = {
->>>>>>> c9ec91c8
   kind: 'relationship';
   listKey: string;
   selection: string | undefined;
   label: string;
-<<<<<<< HEAD
-  cardinality?: Cardinality;
+  many: Many;
   preview?: PreviewComponent;
-=======
-  many: Many;
->>>>>>> c9ec91c8
 };
 
 export interface ObjectField<
@@ -166,9 +158,8 @@
   | ChildField
   | FormField<any, any>
   | ObjectField
-<<<<<<< HEAD
   | ConditionalField<FormField<string | boolean, any>, { [key: string]: ComponentPropField }>
-  | RelationshipField<'one' | 'many'>
+  | RelationshipField<boolean>
   // this is written like this rather than ArrayField<ComponentPropField> to avoid TypeScript erroring about circularity
   | { kind: 'array'; element: ComponentPropField; preview?: PreviewComponent };
 
@@ -179,13 +170,9 @@
       FormFieldWithGraphQLField<string | boolean, any>,
       { [key: string]: ComponentPropFieldForGraphQL }
     >
-  | RelationshipField<'one' | 'many'>
+  | RelationshipField<boolean>
   // this is written like this rather than ArrayField<ComponentPropField> to avoid TypeScript erroring about circularity
   | { kind: 'array'; element: ComponentPropFieldForGraphQL; preview?: PreviewComponent };
-=======
-  | ConditionalField<any, any, any>
-  | RelationshipField<boolean>;
->>>>>>> c9ec91c8
 
 export const fields = {
   text({
@@ -517,37 +504,30 @@
     listKey,
     selection,
     label,
-<<<<<<< HEAD
     preview,
-=======
     many,
->>>>>>> c9ec91c8
   }: {
     listKey: string;
     label: string;
-<<<<<<< HEAD
-    preview: TypedPreviewComponent<RelationshipField<Cardinality>>;
-  }): RelationshipField<Cardinality> {
-    return { kind: 'relationship', relationship, label, preview: preview as PreviewComponent };
+    preview: TypedPreviewComponent<RelationshipField<Many extends true ? true : false>>;
+    selection?: string;
+  } & (Many extends undefined | false ? { many?: Many } : { many: Many })): RelationshipField<
+    Many extends true ? true : false
+  > {
+    return {
+      kind: 'relationship',
+      listKey,
+      selection,
+      label,
+      many: (many ? true : false) as any,
+      preview: preview as PreviewComponent,
+    };
   },
   array<ElementField extends ComponentPropField>(
     element: ElementField,
     opts?: { preview?: TypedPreviewComponent<ArrayField<ElementField>> }
   ): ArrayField<ElementField> {
     return { kind: 'array', element, preview: opts?.preview as PreviewComponent };
-=======
-    selection?: string;
-  } & (Many extends undefined | false ? { many?: Many } : { many: Many })): RelationshipField<
-    Many extends true ? true : false
-  > {
-    return {
-      kind: 'relationship',
-      listKey,
-      selection,
-      label,
-      many: (many ? true : false) as any,
-    };
->>>>>>> c9ec91c8
   },
 };
 
@@ -598,21 +578,19 @@
           >;
           field: Prop;
         };
-<<<<<<< HEAD
       }[keyof Values]
-    : Prop extends RelationshipField<infer Cardinality>
+    : Prop extends RelationshipField<infer Many>
     ? {
-        one: {
-          readonly value: HydratedRelationshipData | null;
-          onChange(relationshipData: HydratedRelationshipData | null): void;
-          field: Prop;
-        };
-        many: {
-          readonly value: readonly HydratedRelationshipData[];
-          onChange(relationshipData: readonly HydratedRelationshipData[]): void;
-          field: Prop;
-        };
-      }[Cardinality]
+        readonly value: Many extends true
+          ? readonly HydratedRelationshipData[]
+          : HydratedRelationshipData | null;
+        onChange(
+          relationshipData: Many extends true
+            ? readonly HydratedRelationshipData[]
+            : HydratedRelationshipData | null
+        ): void;
+        field: Prop;
+      }
     : Prop extends ArrayField<infer ElementField>
     ? {
         elements: {
@@ -640,26 +618,12 @@
           readonly value?: InitialValueForComponentPropField<CastToComponentPropField<Values[Key]>>;
         };
       }[keyof Values]
-    : Prop extends RelationshipField<infer Cardinality>
-    ? {
-        one: HydratedRelationshipData | null;
-        many: readonly HydratedRelationshipData[];
-      }[Cardinality]
+    : Prop extends RelationshipField<infer Many>
+    ? Many extends true
+      ? readonly HydratedRelationshipData[]
+      : HydratedRelationshipData | null
     : Prop extends ArrayField<infer ElementField>
     ? InitialValueForComponentPropField<ElementField>[]
-=======
-      }[DiscriminantToString<Discriminant>]
-    : Prop extends RelationshipField<true>
-    ? {
-        readonly value: readonly HydratedRelationshipData[];
-        onChange(relationshipData: readonly HydratedRelationshipData[]): void;
-      }
-    : Prop extends RelationshipField<false>
-    ? {
-        readonly value: HydratedRelationshipData | null;
-        onChange(relationshipData: HydratedRelationshipData | null): void;
-      }
->>>>>>> c9ec91c8
     : never;
 
 type DiscriminantStringToDiscriminantValue<
@@ -690,35 +654,21 @@
             CastToComponentPropField<Values[Key]>
           >;
         };
-<<<<<<< HEAD
       }[keyof Values]
-    : Prop extends RelationshipField<infer Cardinality>
-    ? {
-        one: {
+    : Prop extends RelationshipField<infer Many>
+    ? Many extends true
+      ? {
+          readonly value: readonly HydratedRelationshipData[];
+          onChange(relationshipData: readonly HydratedRelationshipData[]): void;
+        }
+      : {
           readonly value: HydratedRelationshipData | null;
           onChange(relationshipData: HydratedRelationshipData | null): void;
-        };
-        many: {
-          readonly value: readonly HydratedRelationshipData[];
-          onChange(relationshipData: readonly HydratedRelationshipData[]): void;
-        };
-      }[Cardinality]
+        }
     : Prop extends ArrayField<infer ElementField>
     ? {
         readonly elements: readonly ExtractPropFromComponentPropFieldForToolbar<ElementField>[];
         insert(): void;
-=======
-      }[DiscriminantToString<Discriminant>]
-    : Prop extends RelationshipField<true>
-    ? {
-        readonly value: readonly HydratedRelationshipData[];
-        onChange(relationshipData: readonly HydratedRelationshipData[]): void;
-      }
-    : Prop extends RelationshipField<false>
-    ? {
-        readonly value: HydratedRelationshipData | null;
-        onChange(relationshipData: HydratedRelationshipData | null): void;
->>>>>>> c9ec91c8
       }
     : never;
 
@@ -800,22 +750,13 @@
             CastToComponentPropField<Values[Key]>
           >;
         };
-<<<<<<< HEAD
       }[keyof Values]
-    : Prop extends RelationshipField<infer Cardinality>
-    ? {
-        one: HydratedRelationshipData | null;
-        many: readonly HydratedRelationshipData[];
-      }[Cardinality]
+    : Prop extends RelationshipField<infer Many>
+    ? Many extends true
+      ? readonly HydratedRelationshipData[]
+      : HydratedRelationshipData | null
     : Prop extends ArrayField<infer ElementField>
     ? readonly ExtractPropFromComponentPropFieldForRendering<ElementField>[]
-=======
-      }[DiscriminantToString<Discriminant>]
-    : Prop extends RelationshipField<true>
-    ? readonly HydratedRelationshipData[]
-    : Prop extends RelationshipField<false>
-    ? HydratedRelationshipData | null
->>>>>>> c9ec91c8
     : never;
 
 type ExtractPropsForPropsForRendering<Props extends Record<string, ComponentPropField>> = {
