--- conflicted
+++ resolved
@@ -1,14 +1,7 @@
-<<<<<<< HEAD
-var React = require('react');
-var ReactDOM = require('react-dom');
-var Toolbar = require('./Toolbar');
-
-var { Button, FormIconField, FormInput, ResponsiveText } = require('elemental');
-=======
 import React from 'react';
+import ReactDOM from 'react-dom';
 import Toolbar from './Toolbar';
 import { Button, FormIconField, FormInput, ResponsiveText } from 'elemental';
->>>>>>> 715f893e
 
 var Header = React.createClass({
 
