--- conflicted
+++ resolved
@@ -3,8 +3,6 @@
 import { ReactEditor } from 'slate-react';
 import { arrayMove } from '@dnd-kit/sortable';
 import { ComponentBlock } from '../../component-blocks';
-<<<<<<< HEAD
-import { Relationships } from '../relationship';
 import { areArraysEqual } from '../document-features-normalization';
 import { assert } from '../utils';
 import {
@@ -24,24 +22,14 @@
   RelationshipField,
 } from './api';
 import { getInitialPropsValue } from './initial-values';
-=======
-import { getPropsForConditionalChange } from './utils';
-import { ComponentPropField } from './api';
->>>>>>> c9ec91c8
 
 export function getPreviewPropsForProp(
   prop: ComponentPropField,
   value: unknown,
   childrenByPath: Record<string, ReactElement>,
-<<<<<<< HEAD
   path: ReadonlyPropPath,
-  relationships: Relationships,
   onFormPropsChange: (formProps: Record<string, any>) => void,
   onAddArrayItem: (path: ReadonlyPropPath) => void
-=======
-  path: (string | number)[],
-  onFormPropsChange: (formProps: Record<string, any>) => void
->>>>>>> c9ec91c8
 ): any {
   switch (prop.kind) {
     case 'form':
@@ -73,7 +61,7 @@
       return previewProps;
     }
     case 'relationship': {
-      const props: PreviewProps<RelationshipField<'many' | 'one'>> = {
+      const props: PreviewProps<RelationshipField<boolean>> = {
         value: value as any,
         onChange(newValue: any) {
           onFormPropsChange(newValue);
@@ -94,16 +82,9 @@
         onChange(newDiscriminant: any) {
           onFormPropsChange(
             getPropsForConditionalChange(
-<<<<<<< HEAD
               { discriminant: newDiscriminant, value: conditionalValue.value },
               conditionalValue,
-              prop,
-              relationships
-=======
-              { discriminant: newDiscriminant, value: value.value },
-              value,
               prop
->>>>>>> c9ec91c8
             )
           );
         },
@@ -134,7 +115,6 @@
             val,
             childrenByPath,
             path.concat(i),
-            relationships,
             val => {
               const newValue = [...(value as unknown[])];
               newValue[i] = val;
@@ -169,14 +149,9 @@
   element: Element & { type: 'component-block' },
   componentBlock: ComponentBlock,
   childrenByPath: Record<string, ReactElement>,
-<<<<<<< HEAD
-  relationships: Relationships,
   setNode: (props: Partial<Element & { type: 'component-block' }>) => void,
   editor: Editor,
   elementToGetPropPath: Element & { type: 'component-block' }
-=======
-  setNode: (props: Partial<Element & { type: 'component-block' }>) => void
->>>>>>> c9ec91c8
 ) {
   return getPreviewPropsForProp(
     { kind: 'object', value: componentBlock.props },
@@ -186,8 +161,7 @@
     props => {
       setNode({ props });
     },
-    propPath =>
-      onAddArrayItem(editor, propPath, element, elementToGetPropPath, componentBlock, relationships)
+    propPath => onAddArrayItem(editor, propPath, element, elementToGetPropPath, componentBlock)
   );
 }
 
@@ -196,13 +170,12 @@
   path: ReadonlyPropPath,
   element: Element & { type: 'component-block' },
   elementToGetPath: Element & { type: 'component-block' },
-  componentBlock: ComponentBlock,
-  relationships: Relationships
+  componentBlock: ComponentBlock
 ) {
   Editor.withoutNormalizing(editor, () => {
     const arrayField = getFieldAtPropPath(path, element.props, componentBlock.props);
     assert(arrayField?.kind === 'array');
-    const elementVal = getInitialPropsValue(arrayField.element, relationships);
+    const elementVal = getInitialPropsValue(arrayField.element);
     let nextIdx = 0;
     const newProps = transformProps(
       { kind: 'object', value: componentBlock.props },
