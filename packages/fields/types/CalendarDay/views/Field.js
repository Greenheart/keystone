--- conflicted
+++ resolved
@@ -1,12 +1,7 @@
-<<<<<<< HEAD
-import { parse, format, setYear, setMonth, getYear } from 'date-fns';
-import React, { Component } from 'react';
-=======
 /** @jsx jsx */
 import { jsx } from '@emotion/core';
-import { parse, format, setYear, setMonth } from 'date-fns';
+import { parse, format, setYear, setMonth, getYear } from 'date-fns';
 import { Component } from 'react';
->>>>>>> 1fd5f422
 
 import { FieldContainer, FieldLabel, FieldInput } from '@voussoir/ui/src/primitives/fields';
 import { Button } from '@voussoir/ui/src/primitives/buttons';
