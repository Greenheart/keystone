--- conflicted
+++ resolved
@@ -1,10 +1,6 @@
 /** @jsx jsx */
 import { jsx } from '@emotion/core';
-<<<<<<< HEAD
 import { parse, format, setYear, setMonth, getYear } from 'date-fns';
-=======
-import { parse, format } from 'date-fns';
->>>>>>> af606485
 import { Component } from 'react';
 
 import { FieldContainer, FieldLabel, FieldInput } from '@voussoir/ui/src/primitives/fields';
@@ -17,7 +13,6 @@
 const TODAY = new Date();
 
 export default class CalendarDayField extends Component {
-<<<<<<< HEAD
   constructor(props) {
     super(props);
     const { item, field } = props;
@@ -53,12 +48,6 @@
     const newDate = setYear(this.state.value, year);
     setSelectedDate(newDate);
     setDate(newDate);
-=======
-  handleSelectedChange = date => {
-    const { field, onChange } = this.props;
-    const value = format(date, FORMAT);
-    onChange(field, value);
->>>>>>> af606485
   };
 
   render() {
@@ -81,16 +70,12 @@
                 autoFocus={autoFocus}
                 startCurrentDateAt={value ? parse(value) : TODAY}
                 startSelectedDateAt={value ? parse(value) : TODAY}
-<<<<<<< HEAD
                 onSelectedChange={this.onSelectedChange}
                 handleYearSelect={this.handleYearSelect}
                 handleMonthSelect={this.handleMonthSelect}
                 yearRangeFrom={this.yearRangeFrom}
                 yearRangeTo={this.yearRangeTo}
                 yearPickerType={this.yearPickerType}
-=======
-                onSelectedChange={this.handleSelectedChange}
->>>>>>> af606485
               />
             </div>
           </Popout>
