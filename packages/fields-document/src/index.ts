--- conflicted
+++ resolved
@@ -14,13 +14,10 @@
 import { DocumentFeatures } from './views';
 import { validateAndNormalizeDocument } from './validation';
 import { addRelationshipData } from './relationship-data';
-<<<<<<< HEAD
 import { assertValidComponentPropField } from './DocumentEditor/component-blocks/field-assertions';
+import { assertNever } from './DocumentEditor/component-blocks/utils';
 
 export { componentThing } from './component';
-=======
-import { assertNever } from './DocumentEditor/component-blocks/utils';
->>>>>>> c9ec91c8
 
 type RelationshipsConfig = Record<
   string,
@@ -118,6 +115,15 @@
     }
     return;
   }
+  if (field.kind === 'array') {
+    validateRelationshipProps(
+      field.element,
+      path.concat('(array element)'),
+      meta,
+      componentBlockLabel
+    );
+    return;
+  }
   assertNever(field);
 }
 
