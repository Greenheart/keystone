--- conflicted
+++ resolved
@@ -591,47 +591,6 @@
 
 // Local File
 .field.type-localfile {
-<<<<<<< HEAD
-  .file-preview {
-    position: relative;
-    line-height: 0px;
-    float: left;
-    margin-right: 10px;
-  }
-
-  .file-details {
-    overflow: hidden;
-    .file-values {
-      .field-value {
-        width: auto;
-        min-width: 1px;
-        float: left;
-        margin-right: 10px;
-        margin-bottom: 10px;
-      }
-    }
-    .file-message {
-      margin-left: 0px;
-      font-size: 12px;
-      width: 110px;
-      text-align: center;
-      width: 100%;
-    }
-  }
-
-  .file-details + .file-toolbar {
-    margin-top: @input-vspacing;
-  }
-
-  .upload-queued, .delete-queued {
-    .alert {
-      margin-right: 10px;
-      margin-bottom: 10px;
-      float: left;
-      padding: 6px 12px;
-    }
-  }
-=======
 	.file-preview {
 		position: relative;
 		line-height: 0px;
@@ -664,7 +623,6 @@
 	}
 
 	.upload-queued, .delete-queued {
-		display: none;
 		.alert {
 			margin-right: 10px;
 			margin-bottom: 10px;
@@ -672,7 +630,6 @@
 			padding: 6px 12px;
 		}
 	}
->>>>>>> e2b06351
 }
 
 // Local Files
