--- conflicted
+++ resolved
@@ -105,8 +105,6 @@
     '--danger-90': '#e03c3c',
     '--danger--40': 'rgba(220, 38, 38, 0.6)',
     '--alert-text': 'rgba(247, 250, 252, 0.8)',
-
-<<<<<<< HEAD
     '--grad1-1': '#F7F9FC',
     '--grad1-2': '#F7F9FC',
     '--grad2-1': '#F7F9FC',
@@ -117,17 +115,5 @@
     '--grad4-2': '#F7F9FC ',
     '--grad5-1': '#F7F9FC',
     '--grad5-2': '#F7F9FC',
-=======
-    '--grad1-1': '#1568DE',
-    '--grad1-2': '#077FA3',
-    '--grad2-1': '#11A173',
-    '--grad2-2': '#1FB6C9',
-    '--grad3-1': '#5865D2',
-    '--grad3-2': '#8574DB',
-    '--grad4-1': '#D66465',
-    '--grad4-2': '#D48911 ',
-    '--grad5-1': '#CE4980',
-    '--grad5-2': '#D55E6B',
->>>>>>> f87ea05f
   },
 } as const;