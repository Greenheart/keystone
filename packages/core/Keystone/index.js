--- conflicted
+++ resolved
@@ -232,19 +232,11 @@
             fields: flatten(
               list
                 .getFieldsRelatedTo(key)
-<<<<<<< HEAD
-                .filter(field => !!field.access.read)
+                .filter(field => field.access.read)
                 .map(field => Object.keys(field.gqlOutputFieldResolvers))
             ),
           }))
           .filter(({ fields }) => !!fields.length),
-=======
-                .filter(field => field.access.read)
-                .map(field => Object.keys(field.gqlOutputFieldResolvers))
-            ),
-          }))
-          .filter(({ fields }) => fields.length),
->>>>>>> 973c20c4
     };
 
     // Like the `typeDefs`, we want to dedupe the resolvers. We rely on the
@@ -291,13 +283,7 @@
   getAuxQueryResolvers() {
     return {
       _ksListsMeta: (_, args, context) =>
-<<<<<<< HEAD
-        this.listsArray
-          .filter(list => !!list.access.read)
-          .map(list => list.gqlMetaResolver(context)),
-=======
         this.listsArray.filter(list => list.access.read).map(list => list.gqlMetaResolver(context)),
->>>>>>> 973c20c4
     };
   }
 
