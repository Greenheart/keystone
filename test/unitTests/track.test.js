--- conflicted
+++ resolved
@@ -83,7 +83,6 @@
 
 		// tasks to cleanup test User collection and indexes and add dummy users
 		tasks.push(function(done) {
-<<<<<<< HEAD
 			User.model.collection.dropAllIndexes(function(err) {
 				if (err) {
 					console.error('List "track" option before: error: ' + err);
@@ -94,8 +93,6 @@
 		});
 
 		tasks.push(function(done) {
-=======
->>>>>>> 5d6d4c37
 			User.model.remove({}, function(err) {
 				if (err) {
 					throw err;
